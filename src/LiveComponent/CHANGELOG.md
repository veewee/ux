# CHANGELOG

## 2.2.0

<<<<<<< HEAD
- The bundle now properly exposes a `live` controller, which can be
  imported via your `assets/controllers.json` file (like any other
  UX package). Previously, the controller needed to be imported and
  registered with Stimulus directly (usually in your `assets/bootstrap.js`
  file). That is no longer needed.

- Allow to disable CSRF per component
=======
-   Add a generic `LiveCollectionType` and `LiveCollectionTrait`
-   Allow to disable CSRF per component
>>>>>>> 55a275d1

## 2.1.0

-   Your component's live "data" is now send over Ajax as a JSON string.
    Previously data was sent as pure query parameters or as pure POST data.
    However, this made it impossible to keep certain data types, like
    distinguishing between `null` and `''`. This has no impact on end-users.

-   Added `data-live-ignore` attribute. If included in an element, that element
    will not be updated on re-render.

-   `ComponentWithFormTrait` no longer has a `setForm()` method. But there
    is also no need to call it anymore. To pass an already-built form to
    your component, pass it as a `form` var to `component()`. If you have
    a custom `mount()`, you no longer need to call `setForm()` or anything else.

-   The Live Component AJAX endpoints now return HTML in all situations
    instead of JSON.

-   Ability to send live action arguments to backend

-   [BC BREAK] Remove `init_live_component()` twig function, use `{{ attributes }}` instead:

    ```diff
    - <div {{ init_live_component() }}>
    + <div {{ attributes }}>
    ```

-   [BC BREAK] Replace property hydration system with `symfony/serializer` normalizers. This
    is a BC break if you've created custom hydrators. They'll need to be converted to
    normalizers.

-   [BC BREAK] Rename `BeforeReRender` attribute to `PreReRender`.

## 2.0.0

-   Support for `stimulus` version 2 was removed and support for `@hotwired/stimulus`
    version 3 was added. See the [@symfony/stimulus-bridge CHANGELOG](https://github.com/symfony/stimulus-bridge/blob/main/CHANGELOG.md#300)
    for more details.

-   Require live components have a default action (`__invoke()` by default) to enable
    controller annotations/attributes (ie `@Security/@Cache`). Added `DefaultActionTrait`
    helper.

-   When a model is updated, a new `live:update-model` event is dispatched. Parent
    components (in a parent-child component setup) listen to this and automatically
    try to update any model with a matching name. A `data-model-map` was also added
    to map child component model names to a parent - see #113.

-   Child components are now re-rendered if the parent components passes new data
    to the child when rendering - see #113.

-   Minimum PHP version was bumped to 8.0 so that PHP 8 attributes could be used.

-   The `LiveComponentInterface` was dropped and replaced by the `AsLiveComponent` attribute,
    which extends the new `AsTwigComponent` from the TwigComponent library. All
    other annotations (e.g. `@LiveProp` and `@LiveAction`) were also replaced by
    PHP 8 attributes.

Before:

```php
use App\Entity\Notification;
use App\Repository\NotificationRepository;
use Symfony\UX\LiveComponent\Attribute\LiveAction;
use Symfony\UX\LiveComponent\Attribute\LiveProp;
use Symfony\UX\LiveComponent\LiveComponentInterface;

final class NotificationComponent implements LiveComponentInterface
{
    private NotificationRepository $repo;

    /** @LiveProp */
    public bool $expanded = false;

    public function __construct(NotificationRepository $repo)
    {
        $this->repo = $repo;
    }

    /** @LiveAction */
    public function toggle(): void
    {
        $this->expanded = !$this->expanded;
    }

    public function getNotifications(): array
    {
        return $this->repo->findAll();
    }

    public static function getComponentName(): string
    {
        return 'notification';
    }
}
```

After:

```php
use App\Entity\Notification;
use App\Repository\NotificationRepository;
use Symfony\UX\LiveComponent\Attribute\AsLiveComponent;
use Symfony\UX\LiveComponent\Attribute\LiveAction;
use Symfony\UX\LiveComponent\Attribute\LiveProp;

#[AsLiveComponent('notification')]
final class NotificationComponent
{
    private NotificationRepository $repo;

    #[LiveProp]
    public bool $expanded = false;

    public function __construct(NotificationRepository $repo)
    {
        $this->repo = $repo;
    }

    #[LiveAction]
    public function toggle(): void
    {
        $this->expanded = !$this->expanded;
    }

    public function getNotifications(): array
    {
        return $this->repo->findAll();
    }
}
```

## Pre-Release

-   The LiveComponent library was introduced!<|MERGE_RESOLUTION|>--- conflicted
+++ resolved
@@ -2,18 +2,14 @@
 
 ## 2.2.0
 
-<<<<<<< HEAD
-- The bundle now properly exposes a `live` controller, which can be
-  imported via your `assets/controllers.json` file (like any other
-  UX package). Previously, the controller needed to be imported and
-  registered with Stimulus directly (usually in your `assets/bootstrap.js`
-  file). That is no longer needed.
+-   The bundle now properly exposes a `live` controller, which can be
+    imported via your `assets/controllers.json` file (like any other
+    UX package). Previously, the controller needed to be imported and
+    registered with Stimulus directly (usually in your `assets/bootstrap.js`
+    file). That is no longer needed.
 
-- Allow to disable CSRF per component
-=======
 -   Add a generic `LiveCollectionType` and `LiveCollectionTrait`
 -   Allow to disable CSRF per component
->>>>>>> 55a275d1
 
 ## 2.1.0
 
