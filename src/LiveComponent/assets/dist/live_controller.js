--- conflicted
+++ resolved
@@ -898,66 +898,7 @@
     return finalParts;
 }
 
-<<<<<<< HEAD
-const buildFormKey = function (key, parentKeys) {
-    let fieldName = '';
-    [...parentKeys, key].forEach((name) => {
-        fieldName += fieldName ? `[${name}]` : name;
-    });
-    return fieldName;
-};
-const addObjectToFormData = function (formData, data, parentKeys) {
-    Object.keys(data).forEach((key => {
-        let value = data[key];
-        if (value === true) {
-            value = 1;
-        }
-        if (value === false) {
-            value = 0;
-        }
-        if (value === null) {
-            return;
-        }
-        if (typeof value === 'object') {
-            addObjectToFormData(formData, value, [...parentKeys, key]);
-            return;
-        }
-        formData.append(buildFormKey(key, parentKeys), value);
-    }));
-};
-const addObjectToSearchParams = function (searchParams, data, parentKeys) {
-    Object.keys(data).forEach((key => {
-        let value = data[key];
-        if (value === true) {
-            value = 1;
-        }
-        if (value === false) {
-            value = 0;
-        }
-        if (value === null) {
-            return;
-        }
-        if (typeof value === 'object') {
-            addObjectToSearchParams(searchParams, value, [...parentKeys, key]);
-            return;
-        }
-        searchParams.set(buildFormKey(key, parentKeys), value);
-    }));
-};
-function buildFormData(data) {
-    const formData = new FormData();
-    addObjectToFormData(formData, data, []);
-    return formData;
-}
-function buildSearchParams(searchParams, data) {
-    addObjectToSearchParams(searchParams, data, []);
-    return searchParams;
-}
-
 function getDeepData(data, propertyPath) {
-=======
-function setDeepData(data, propertyPath, value) {
->>>>>>> 9f50cbb9
     const finalData = JSON.parse(JSON.stringify(data));
     let currentLevelData = finalData;
     const parts = propertyPath.split('.');
