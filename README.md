--- conflicted
+++ resolved
@@ -18,39 +18,7 @@
 and the [Stimulus Bridge](https://github.com/symfony/stimulus-bridge) for
 integrating it into [Webpack Encore](https://github.com/symfony/webpack-encore).
 
-<<<<<<< HEAD
-## Packages
-
--   [UX Chart.js](https://github.com/symfony/ux-chartjs):
-    [Chart.js](https://www.chartjs.org/) chart library integration for Symfony
--   [UX Cropper.js](https://github.com/symfony/ux-cropperjs):
-    [Cropper.js](https://fengyuanchen.github.io/cropperjs/) image cropper library integration for Symfony
--   [UX Dropzone](https://github.com/symfony/ux-dropzone):
-    File input drag-and-drop zones for Symfony Forms
--   [UX LazyImage](https://github.com/symfony/ux-lazy-image):
-    Improve image loading performances through lazy-loading and data-uri thumbnails
--   [UX Swup](https://github.com/symfony/ux-swup):
-    [Swup](https://swup.js.org/) page transition library integration for Symfony
--   [UX Turbo](https://github.com/symfony/ux-turbo): [Hotwire Turbo](https://turbo.hotwired.dev/) library integration for Symfony
--   [Twig Component](https://github.com/symfony/ux-twig-component):
-    A system to build reusable "components" with Twig
--   [Live Component](https://github.com/symfony/ux-live-component):
-    Gives Twig Components a URL and a JavaScript library to automatically re-render via Ajax as your user interacts with it
--   [Typed](https://github.com/symfony/ux-typed):
-    Complete and easy to use animated typed texts. Just enter the strings you want to see typed, and it goes live without complexity.
-
-## Stimulus Tools around the World
-
-Because Stimulus is used by developers outside of Symfony, many tools
-exist beyond the UX packages:
-
--   [stimulus-use](https://github.com/stimulus-use/stimulus-use): Add composable
-    behaviors to your Stimulus controllers, like [debouncing](https://stimulus-use.github.io/stimulus-use/#/use-debounce),
-    [detecting outside clicks](https://stimulus-use.github.io/stimulus-use/#/use-click-outside)
-    and many other things. See: https://stimulus-use.github.io/stimulus-use/#/
-=======
 ## Resources
->>>>>>> a33303d4
 
 -   [Install Symfony UX](https://symfony.com/doc/current/frontend/ux.html).
 -   [List of UX Packages](https://symfony.com/doc/current/frontend/ux.html#ux-packages-list).
